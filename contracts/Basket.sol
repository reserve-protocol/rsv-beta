--- conflicted
+++ resolved
@@ -18,17 +18,13 @@
     constructor(Basket prev, address[] memory _tokens, uint256[] memory _weights) public {
         require(_tokens.length == _weights.length, "Basket: unequal array lengths");
         require(_tokens.length > 0 && _tokens.length <= 100, "Basket: bad length");
+
+        // Initialize data from input arrays
         tokens = new address[](_tokens.length);
-
         for (uint i = 0; i < _tokens.length; i++) {
-<<<<<<< HEAD
-            weights[_tokens[i]] = _weights[i];
+            weights[_tokens[i]] = _weights[i]; // TODO: on bugs, scatter back in address() calls?
             has[_tokens[i]] = true;
-=======
-            weights[address(_tokens[i])] = _weights[i];
-            hasToken[address(_tokens[i])] = true;
-            tokens[i] = address(_tokens[i]);
->>>>>>> 9ccf4eda
+            tokens[i] = _tokens[i];
         }
 
         // If there's a previous basket, copy those of its contents not already set.
