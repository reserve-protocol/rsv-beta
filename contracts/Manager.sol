--- conflicted
+++ resolved
@@ -9,32 +9,9 @@
 import "./Proposal.sol";
 
 
-<<<<<<< HEAD
-interface IRSV {
-    // Standard ERC20 functions
-    function transfer(address, uint256) external returns(bool);
-    function approve(address, uint256) external returns(bool);
-    function transferFrom(address, address, uint256) external returns(bool);
-    function totalSupply() external view returns(uint256);
-    function balanceOf(address) external view returns(uint256);
-    function allowance(address, address) external view returns(uint256);
-    event Transfer(address indexed from, address indexed to, uint256 value);
-    event Approval(address indexed holder, address indexed spender, uint256 value);
-
-    // RSV-specific functions
-    function mint(address, uint256) external;
-    function burnFrom(address, uint256) external;
-    function decimals() external view returns(uint8);
-}
-
-interface IVault {
-    function changeManger(address newManager) external;
-    function withdrawTo(address token, uint256 amount, address to) external;
-=======
 interface IVault {
     function changeManger(address) external;
     function withdrawTokenTo(address, uint256, address) external;
->>>>>>> 9ccf4eda
 }
 
 /**
@@ -111,28 +88,16 @@
     event DelayChanged(uint256 oldVal, uint256 newVal);
 
     // Proposals
-<<<<<<< HEAD
     event WeightsProposed(uint256 indexed id,
                           address indexed proposer,
                           address[] tokens,
-                          uint256[] backing);
+                          uint256[] weights);
 
     event SwapProposed(uint256 indexed id,
                        address indexed proposer,
                        address[] tokens,
                        uint256[] amounts,
                        bool[] toVault);
-=======
-    event NewBasketProposalCreated(uint256 indexed id,
-                                   address indexed proposer,
-                                   address[] tokens,
-                                   uint256[] amounts);
-    event NewSwapProposalCreated(uint256 indexed id,
-                                 address indexed proposer,
-                                 address[] tokens,
-                                 uint256[] amounts,
-                                 bool[] toVault);
->>>>>>> 9ccf4eda
     
     event ProposalAccepted(uint256 indexed id, address indexed proposer);
     event ProposalCanceled(uint256 indexed id, address indexed proposer, address indexed canceler);
@@ -190,71 +155,56 @@
 
     /// Ensure that the Vault is fully collateralized. 
     function isFullyCollateralized() public view returns(bool) {
-<<<<<<< HEAD
         for (uint i = 0; i < basket.size(); i++) {
             address token = basket.tokens(i);
             uint256 fullAmount = _weighted(rsv.totalSupply(), basket.weights(token));
 
             if (IERC20(token).balanceOf(address(vault)) < fullAmount)
-=======
-        uint256[] memory expected = toIssue(rsv.totalSupply());
-        for (uint i = 0; i < basket.size(); i++) {
-            if (IERC20(basket.tokens(i)).balanceOf(address(vault)) < expected[i])
->>>>>>> 9ccf4eda
                 return false;
         }
         return true;
     }
 
-    /// Get quantities required to issue a quantity of RSV, in terms of basket tokens.  
-    function toIssue(uint256 _rsvQuantity) public view returns (uint256[] memory) {
-        uint256[] memory quantities = toRedeem(_rsvQuantity);
-        uint256 seigniorageMultiplier = uint256(seigniorage.add(BPS_FACTOR));
-
-        for (uint i = 0; i < basket.size(); i++) {
-            quantities[i] = quantities[i].mul(seigniorageMultiplier).div(BPS_FACTOR);
-        }
-
-        return quantities;
-    }
-
-    function toRedeem(uint256 _rsvQuantity) public view returns (uint256[] memory) {
-        uint256[] memory quantities = new uint256[](basket.size());
-
-        for (uint i = 0; i < basket.size(); i++) {
-            quantities[i] = 
-                _rsvQuantity.mul(basket.weights(basket.tokens(i))).div(rsv.decimals());
-        }
-
-        return quantities;
+    /// Get amounts of basket tokens required to issue an amount of RSV.
+    /// The returned array will be in the same order as the current basket.tokens.
+    function toIssue(uint256 rsvAmount) public view returns (uint256[] memory) {
+        uint256[] memory amounts = new uint256[](basket.size());
+        uint256 feeRate = uint256(seigniorage.add(BPS_FACTOR));
+
+        for (uint i = 0; i < basket.size(); i++) {
+            address token = basket.tokens(i);
+            amounts[i] = _weighted(rsvAmount, basket.weights(token)).mul(feeRate).div(BPS_FACTOR);
+        }
+
+        return amounts;
+    }
+
+    /// Get amounts of basket tokens that would be sent upon redeeming an amount of RSV.
+    /// The returned array will be in the same order as the current basket.tokens.
+    function toRedeem(uint256 rsvAmount) public view returns (uint256[] memory) {
+        uint256[] memory amounts = new uint256[](basket.size());
+
+        for (uint i = 0; i < basket.size(); i++) {
+            address token = basket.tokens(i);
+            amounts[i] = _weighted(rsvAmount, basket.weights(token));
+        }
+
+        return amounts;
     }
 
     // ============================= Externals ================================
 
-    /// Issue a quantity of RSV to the caller and deposit collateral tokens in the Vault.
-    function issue(uint256 _rsvQuantity) external notPaused onlyWhitelist {
-        _issue(_rsvQuantity);
-    }
-
-    // /// Issues the maximum amount of RSV to the caller based on their allowances.
-    // function issueMax() external notPaused onlyWhitelist {
-    //     uint256 max = _calculateMaxIssuable(_msgSender());
-    //     _issue(max);
-    // }
-
-    /// Redeem a quantity of RSV for collateral tokens. 
-    function redeem(uint256 _rsvQuantity) external notPaused onlyWhitelist {
+    /// Issue RSV to the caller and deposit collateral tokens in the Vault.
+    function issue(uint256 rsvAmount) external notPaused onlyWhitelist {
+        _issue(rsvAmount);
+    }
+
+    /// Redeem RSV for collateral tokens. 
+    function redeem(uint256 rsvAmount) external notPaused onlyWhitelist {
         _redeem(_rsvQuantity);
     }
 
-    // /// Redeem `allowance` of RSV from the caller's account. 
-    // function redeemMax() external notPaused onlyWhitelist {
-    //     uint256 max = rsv.allowance(_msgSender(), address(this));
-    //     _redeem(max);
-    // }
-
-    /**
-<<<<<<< HEAD
+    /*
      * Propose an exchange of current Vault tokens for new Vault tokens.
      * 
      * These parameters are phyiscally a set of arrays because Solidity doesn't let you pass
@@ -291,36 +241,6 @@
         proposals[proposalsLength] = new SwapProposal(_msgSender(), tokens, amounts, toVault);
 
         emit SwapProposed(proposalsLength, _msgSender(), tokens, amounts, toVault);
-=======
-     * Proposes an adjustment to the quantities of tokens in the Vault. Importantly, this type of
-     * proposal does not change token addresses. Therefore, if you want to introduce a new token,
-     * first use the other proposal type. 
-     */ 
-    function proposeSwap(
-        address[] calldata _tokens,
-        uint256[] calldata _amounts,
-        bool[] calldata _toVault
-    ) 
-        external returns(uint256)
-    {
-        require(_tokens.length == _amounts.length, "token quantities mismatched");
-        require(_amounts.length == _toVault.length, "quantities mismatched");
-
-        proposals[proposalsLength] = new SwapProposal(
-            _msgSender(),
-            _tokens,
-            _amounts,
-            _toVault
-        );
-
-        emit NewSwapProposalCreated(
-            proposalsLength, 
-            _msgSender(), 
-            _tokens,
-            _amounts, 
-            _toVault
-        );
->>>>>>> 9ccf4eda
         return ++proposalsLength;
     }
 
@@ -328,7 +248,6 @@
     /** 
      * Propose a new basket, defined by a list of tokens address, and their basket weights.
      * 
-<<<<<<< HEAD
      * Note: With this type of proposal, the allowances of tokens that will be required of the
      * proposer may change between proposition and execution. If the supply of RSV rises or falls,
      * then more or fewer tokens will be required to execute the proposal.
@@ -336,7 +255,6 @@
      * Returns the new proposal's ID.
      */
 
-    // TODO:rename, adjust
     function proposeWeights(address[] calldata tokens, uint256[] calldata weights)
         external returns(uint256)
     {
@@ -347,24 +265,7 @@
             new WeightProposal(_msgSender(), new Basket(Basket(0), tokens, weights));
 
         emit WeightsProposed(proposalsLength, _msgSender(), tokens, weights);
-=======
-     */ 
-    function proposeBasket(
-        address[] calldata _tokens,
-        uint256[] calldata _weights
-    )
-        external returns(uint256)
-    {
-        require(_tokens.length == _weights.length, "mismatched token quantities");
-        require(_tokens.length > 0, "no tokens in basket");
-
-        proposals[proposalsLength] = new WeightProposal(
-            _msgSender(),
-            new Basket(Basket(0), _tokens, _weights)
-        );
-
-        emit NewBasketProposalCreated(proposalsLength, _msgSender(), _tokens, _weights);
->>>>>>> 9ccf4eda
+
         return ++proposalsLength;
     }
 
@@ -395,7 +296,6 @@
             _msgSender() == operator,
             "cannot execute"
         );
-<<<<<<< HEAD
         require(proposalsLength > proposalID, "proposals length < id");
         address proposer = proposals[proposalID].proposer();
         Basket oldBasket = basket;
@@ -419,29 +319,6 @@
         assert(isFullyCollateralized());
         emit BasketChanged(address(oldBasket), address(basket));
         emit ProposalExecuted(proposalID, proposer, _msgSender());
-=======
-        require(proposalsLength > _proposalID, "proposals length < id");
-        Basket newBasket = proposals[_proposalID].complete(rsv, address(vault), basket);
-        uint256[] memory toVault = _newQuantitiesRequired(basket, newBasket);
-        address proposer = proposals[_proposalID].proposer();
-
-        // Proposer -> Vault
-        for (uint i = 0; i < newBasket.size(); i++) {
-            IERC20 token = IERC20(newBasket.tokens(i));
-            token.safeTransferFrom(proposer, address(vault), toVault[i]);
-        }
-
-        // Vault -> Proposer
-        uint256[] memory fromVault = _newQuantitiesRequired(newBasket, basket);
-        for (uint i = 0; i < basket.size(); i++) {
-            vault.withdrawTokenTo(basket.tokens(i), fromVault[i], proposer);
-        }
-
-        basket = newBasket;
-        emit BasketChanged(address(basket), proposer);
-        assert(isFullyCollateralized());
-        emit ProposalExecuted(_proposalID, proposer, _msgSender());
->>>>>>> 9ccf4eda
     }
         
     /// Pause the contract.
@@ -492,54 +369,27 @@
         emit ProposalsCleared();
     }
 
-<<<<<<< HEAD
-    /// Get the amounts of all basket tokens required to issue a given amount of RSV.
-    function amountsToIssue(uint256 rsvAmount) public view returns (uint256[] memory) {
-        uint256[] memory amounts = new uint256[](basket.size());
-
-        uint256 feeRate = uint256(seigniorage.add(BPS_FACTOR));
-        for (uint i = 0; i < basket.size(); i++) {
-            address token = basket.tokens(i);
-            amounts[i] = _weighted(rsvAmount, basket.weights(token)).mul(feeRate).div(BPS_FACTOR);
-        }
-        return amounts;
-    }
 
     // ============================= Internals ================================
 
-    /// _issue: Internal function for all issuances to go through.
+    /// Handles issuance.
     function _issue(uint256 rsvAmount) internal {
         require(rsvAmount > 0, "cannot issue zero RSV");
 
-        uint256[] memory amounts = amountsToIssue(rsvAmount);
-=======
-
-    // ============================= Internals ================================
-
-    /// Internal function for all issuances to go through.
-    function _issue(uint256 _rsvQuantity) internal {
-        require(_rsvQuantity > 0, "cannot issue zero RSV");
-        uint256[] memory quantities = toIssue(_rsvQuantity);
-
-        // Intake collateral tokens.
-        for (uint i = 0; i < basket.size(); i++) {
-            IERC20(basket.tokens(i)).safeTransferFrom(_msgSender(), address(vault), quantities[i]);
-        }
->>>>>>> 9ccf4eda
-
         // Accept collateral tokens.
+        uint256[] memory amounts = toIssue(rsvAmount);
         for (uint i = 0; i < basket.size(); i++) {
             IERC20(basket.tokens(i)).safeTransferFrom(_msgSender(), address(vault), amounts[i]);
         }
+
         // Compensate with RSV.
         rsv.mint(_msgSender(), rsvAmount);
 
         assert(isFullyCollateralized());
         emit Issuance(_msgSender(), rsvAmount);
-        // TODO: it is odd that _issue and _redeem are this asymmetric. One of these should change.
-    }
-
-    /// _redeem: Internal function for all redemptions to go through.
+    }
+
+    /// Handles redemption.
     function _redeem(uint256 rsvAmount) internal {
         require(rsvAmount > 0, "cannot redeem 0 RSV");
 
@@ -547,25 +397,14 @@
         rsv.burnFrom(_msgSender(), rsvAmount);
 
         // Compensate with collateral tokens.
-<<<<<<< HEAD
-        for (uint i = 0; i < basket.size(); i++) {
-            address token = basket.tokens(i);
-            uint256 amount = _weighted(rsvAmount, basket.weights(token));
-            vault.withdrawTo(token, amount, _msgSender());
-        }
-        
-=======
-        uint256[] memory quantities = toRedeem(_rsvQuantity);
-        for (uint i = 0; i < basket.size(); i++) {
-            vault.withdrawTokenTo(basket.tokens(i), quantities[i], _msgSender());
-        }
-
->>>>>>> 9ccf4eda
+        uint256[] memory amounts = toRedeem(rsvAmount);
+        for (uint i = 0; i < basket.size(); i++) {
+            vault.withdrawTokenTo(basket.tokens(i), amounts[i], _msgSender());
+        }
+
         assert(isFullyCollateralized());
         emit Redemption(_msgSender(), rsvAmount);
     }
-
-<<<<<<< HEAD
 
     /// _executeBasketShift transfers the necessary amount of `token` between vault and `proposer`
     /// to rebalance the vault's balance of token, as it goes from oldBasket to newBasket.
@@ -586,29 +425,10 @@
             // This token will decrease in the vault, so transfer from vault to proposer.
             uint256 transferAmount = _weighted(rsv.totalSupply(), oldWeight.sub(newWeight));
             vault.withdrawTo(token, transferAmount, proposer);
-=======
-    function _newQuantitiesRequired(Basket currentBasket, Basket newBasket)
-        internal view returns(uint256[] memory) {
-        uint256[] memory required = new uint256[](newBasket.size());
-
-        // Calculate required in terms of backing quantities, that is, per single front token. 
-        for (uint i = 0; i < newBasket.size(); i++) {
-            address token = currentBasket.tokens(i);
-            if (newBasket.weights(token) > currentBasket.weights(token)) {
-                required[i] = newBasket.weights(token).sub(currentBasket.weights(token));
-            }
-        }
-
-        // Multiply by current RSV supply to get total quantities.
-        for (uint i = 0; i < newBasket.size(); i++) {
-            required[i] = 
-                rsv.totalSupply().mul(required[i]).div(rsv.decimals());
->>>>>>> 9ccf4eda
         }
         return required;
     }
 
-<<<<<<< HEAD
     // From a weighting of RSV (e.g., a basket weight) and an amount of RSV,
     // compute the amount of the weighted token that matches that amount of RSV.
     function _weighted(uint256 amount, uint256 weight)
@@ -616,27 +436,4 @@
         return amount.mul(weight).div(uint256(10)**rsv.decimals());
     }
 
-=======
-    // /// Calculates the maximum we could issue to an address based on their allowances.
-    // function _calculateMaxIssuable(address funder) internal view returns(uint256) {
-    //     uint256 rsvDecimalsFactor = uint256(10) ** rsv.decimals();
-    //     uint256 allowance;
-    //     uint256 balance;
-    //     uint256 available;
-    //     uint256 issuable;
-    //     uint256 minIssuable;
-
-    //     for (uint i = 0; i < basket.size(); i ++) {
-    //         allowance = IERC20(basket.tokens(i)).allowance(funder, address(this));
-    //         balance = IERC20(basket.tokens(i)).balanceOf(funder);
-    //         available = allowance;
-    //         if (balance < available) available = balance;
-
-    //         issuable = 
-    //            rsvDecimalsFactor.mul(available).div(basket.weights(basket.tokens(i)));
-    //         if (issuable < minIssuable) minIssuable = issuable;
-    //     }
-    //     return minIssuable;
-    // }
->>>>>>> 9ccf4eda
 }