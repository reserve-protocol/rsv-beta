pragma solidity ^0.5.8;

import "./zeppelin/token/ERC20/SafeERC20.sol";
import "./zeppelin/token/ERC20/IERC20.sol";
import "./zeppelin/math/SafeMath.sol";
import "./rsv/IRSV.sol";
import "./ownership/Ownable.sol";
import "./Basket.sol";
import "./Proposal.sol";


interface IVault {
    function changeManger(address) external;
    function withdrawTo(address, uint256, address) external;
}

/**
 * The Manager contract is the point of contact between the Reserve ecosystem
 * and the surrounding world. It manages the Issuance and Redemption of RSV,
 * a decentralized stablecoin backed by a basket of tokens. 
 *
 * The Manager also implements a Proposal system to handle administration of
 * changes to the backing of RSV. Anyone can propose a change to the backing.
 * Once the `owner` approves the proposal, then after a pre-determined delay
 * the proposal is eligible for execution by anyone. However, the funds to 
 * execute the proposal must come from the proposer.
 *
 * There are two different ways to propose changes to the backing of RSV. 
 * See: 
 * - proposeQuantitiesAdjustment()
 * - proposeNewBasket()
 *
 * In both cases, tokens are exchanged with the Vault and a new RSV backing is 
 * set. You can think of the first type of proposal as being useful when you
 * don't want to change the list of tokens that back RSV, but do want to change
 * the quantities. The second type of proposal is more useful when you want to
 * change the tokens in the basket. The downside of this proposal type is that
 * it's difficult to know what capital will be required come execution of the
 * proposal.  
 */
contract Manager is Ownable {
    using SafeERC20 for IERC20;
    using SafeMath for uint256;

    // ROLES

    // Manager is already Ownable, but in addition it also has an `operator`. 
    address operator; 


    // DATA

    Basket public basket;
    IVault public vault;
    IRSV public rsv;

    // Proposals
    mapping(uint256 => Proposal) public proposals;
    uint256 public proposalsLength;
    uint256 public delay = 24 hours;
    
    // Pausing
    bool public paused;

    // The spread between issuance and redemption in BPS.
    uint256 public seigniorage;                 // 0.1% spread -> 10 BPS
    uint256 constant BPS_FACTOR = 10000;        // This is what 100% looks like in BPS.
    

    // EVENTS

    event ProposalsCleared();

    // RSV traded events
    event Issuance(address indexed user, uint256 indexed amount);
    event Redemption(address indexed user, uint256 indexed amount);

    // Pause events
    event Paused(address indexed account);
    event Unpaused(address indexed account);

    // Changes
    event OperatorChanged(address indexed oldAccount, address indexed newAccount);
    event SeigniorageChanged(uint256 oldVal, uint256 newVal);
    event DelayChanged(uint256 oldVal, uint256 newVal);

    // Proposals
    event WeightsProposed(uint256 indexed id,
                          address indexed proposer,
                          address[] tokens,
                          uint256[] weights);

    event SwapProposed(uint256 indexed id,
                       address indexed proposer,
                       address[] tokens,
                       uint256[] amounts,
                       bool[] toVault);
    
    event ProposalAccepted(uint256 indexed id, address indexed proposer);
    event ProposalCanceled(uint256 indexed id, address indexed proposer, address indexed canceler);
    event ProposalExecuted(uint256 indexed id, address indexed proposer, address indexed executor);
    event BasketChanged(address indexed oldBasket, address indexed newBasket);

    // ============================ Constructor ===============================

    /// Begins paused.
    constructor(address vaultAddr, address rsvAddress, uint256 seigniorage_) public {
        vault = IVault(vaultAddr);
        rsv = IRSV(rsvAddress);
        seigniorage = seigniorage_;
        paused = true;
    }

    // ============================= Modifiers ================================

    /// Modifies a function to run only when the contract is not paused.
    modifier notPaused() {
        _notPaused();
        _;
    }

    /// Modifies a function to run only when the caller is the operator account. 
    modifier onlyOperator() {
        _onlyOperator();
        _;
    }

    // This approach reduces bytecode since solidity inlines all modifiers under the hood. 

    function _notPaused() internal view {
        require(!paused, "contract is paused");
    }

    function _onlyOperator() internal view {
        require(_msgSender() == operator, "operator only");
    }


    // ============================= Public ==================================

    /// Ensure that the Vault is fully collateralized. 
    function isFullyCollateralized() public view returns(bool) {
        for (uint i = 0; i < basket.size(); i++) {
            address token = basket.tokens(i);
            uint256 fullAmount = _weighted(rsv.totalSupply(), basket.weights(token));

            if (IERC20(token).balanceOf(address(vault)) < fullAmount)
                return false;
        }
        return true;
    }

    /// Get amounts of basket tokens required to issue an amount of RSV.
    /// The returned array will be in the same order as the current basket.tokens.
    function toIssue(uint256 rsvAmount) public view returns (uint256[] memory) {
        uint256[] memory amounts = new uint256[](basket.size());
        uint256 feeRate = uint256(seigniorage.add(BPS_FACTOR));

        for (uint i = 0; i < basket.size(); i++) {
            address token = basket.tokens(i);
            amounts[i] = _weighted(rsvAmount, basket.weights(token)).mul(feeRate).div(BPS_FACTOR);
        }

        return amounts;
    }

<<<<<<< HEAD
    /// Get amounts of basket tokens that would be sent upon redeeming an amount of RSV.
    /// The returned array will be in the same order as the current basket.tokens.
    function toRedeem(uint256 rsvAmount) public view returns (uint256[] memory) {
        uint256[] memory amounts = new uint256[](basket.size());

        for (uint i = 0; i < basket.size(); i++) {
            address token = basket.tokens(i);
            amounts[i] = _weighted(rsvAmount, basket.weights(token));
        }

        return amounts;
    }

    // ============================= Externals ================================

    /// Issue RSV to the caller and deposit collateral tokens in the Vault.
    function issue(uint256 rsvAmount) external notPaused onlyWhitelist {
        _issue(rsvAmount);
    }

    /// Redeem RSV for collateral tokens. 
    function redeem(uint256 rsvAmount) external notPaused onlyWhitelist {
        _redeem(rsvAmount);
    }

    /*
     * Propose an exchange of current Vault tokens for new Vault tokens.
     * 
     * These parameters are phyiscally a set of arrays because Solidity doesn't let you pass
     * around arrays of structs as parameters of transactions. Semantically, read these three
     * lists as a list of triples (token, amount, toVault), where:
     *
     * - token is the address of an ERC-20 token,
     * - amount is the amount of the token that the proposer says they will trade with the vault, and
     * - toVault is the direction of that trade. If toVault is true, the proposer offers to send
     *   `amount` of `token` to the vault. If toVault is false, the proposer expects to receive
     *   `amount` of `token` from the vault.
     * 
     * If this proposal is accepted and executed, this set of absolute transfers will occur,
     * and the Vault's basket weights will be adjusted accordingly. (The expected behavior of
     * proposers is that they will aim to make proposals that move the basket weights towards
     * some target of Reserve's management while maintaining full backing; the expected
     * behavior of Reserve's management is to only accept such proposals.)
     * 
     * Note: This type of proposal does not remove token addresses!
     * If you want to remove token addresses entirely, use proposeWeights.
     * 
     * Returns the new proposal's ID.
     */
    function proposeSwap(
        address[] calldata tokens,
        uint256[] calldata amounts,
        bool[] calldata toVault
=======
    /// Issue a quantity of RSV to the caller and deposit collateral tokens in the Vault.
    function issue(uint256 _rsvQuantity) external notPaused {
        _issue(_rsvQuantity);
    }

    // /// Issues the maximum amount of RSV to the caller based on their allowances.
    // function issueMax() external notPaused {
    //     uint256 max = _calculateMaxIssuable(_msgSender());
    //     _issue(max);
    // }

    /// Redeem a quantity of RSV for collateral tokens. 
    function redeem(uint256 _rsvQuantity) external notPaused {
        _redeem(_rsvQuantity);
    }

    // /// Redeem `allowance` of RSV from the caller's account. 
    // function redeemMax() external notPaused {
    //     uint256 max = rsv.allowance(_msgSender(), address(this));
    //     _redeem(max);
    // }

    /**
     * Proposes an adjustment to the quantities of tokens in the Vault. Importantly, this type of
     * proposal does not change token addresses. Therefore, if you want to introduce a new token,
     * first use the other proposal type. 
     */ 
    function proposeQuantitiesAdjustment(
        address[] calldata _tokens,
        uint256[] calldata _amountsIn,
        uint256[] calldata _amountsOut
>>>>>>> 0f17d6a1
    ) 
        external returns(uint256)
    {
        require(tokens.length == amounts.length && amounts.length == toVault.length,
                "proposeSwap: unequal lengths");

        proposals[proposalsLength] = new SwapProposal(_msgSender(), tokens, amounts, toVault);

        emit SwapProposed(proposalsLength, _msgSender(), tokens, amounts, toVault);
        return ++proposalsLength;
    }

    
    /** 
     * Propose a new basket, defined by a list of tokens address, and their basket weights.
     * 
     * Note: With this type of proposal, the allowances of tokens that will be required of the
     * proposer may change between proposition and execution. If the supply of RSV rises or falls,
     * then more or fewer tokens will be required to execute the proposal.
     *
     * Returns the new proposal's ID.
     */

    function proposeWeights(address[] calldata tokens, uint256[] calldata weights)
        external returns(uint256)
    {
        require(tokens.length == weights.length, "proposeWeights: unequal lengths");
        require(tokens.length > 0, "proposeWeights: zero length");

        proposals[proposalsLength] =
            new WeightProposal(_msgSender(), new Basket(Basket(0), tokens, weights));

        emit WeightsProposed(proposalsLength, _msgSender(), tokens, weights);

        return ++proposalsLength;
    }

    /// Accepts a proposal for a new basket, beginning the required delay.
    function acceptProposal(uint256 _proposalID) external onlyOperator {
        require(proposalsLength > _proposalID, "proposals length < id");
        proposals[_proposalID].accept(now + delay);
        emit ProposalAccepted(_proposalID, proposals[_proposalID].proposer());
    }

    // Cancels a proposal. This can be done anytime before it is enacted by any of:
    // 1. Proposer 2. Operator 3. Owner
    function cancelProposal(uint256 _proposalID) external {
        require(
            _msgSender() == proposals[_proposalID].proposer() ||
            _msgSender() == _owner ||
            _msgSender() == operator, 
            "cannot cancel"
        );
        proposals[_proposalID].cancel();
        emit ProposalCanceled(_proposalID, proposals[_proposalID].proposer(), _msgSender());
    }

    /// Executes a proposal by exchanging collateral tokens with the proposer.
    function executeProposal(uint256 proposalID) external {
        require(
            _msgSender() == proposals[proposalID].proposer() ||
            _msgSender() == operator,
            "cannot execute"
        );
        require(proposalsLength > proposalID, "proposals length < id");
        address proposer = proposals[proposalID].proposer();
        Basket oldBasket = basket;

        // Complete proposal and compute new basket
        basket = proposals[proposalID].complete(rsv, address(vault), oldBasket);
        
        // For each token in either basket, perform transfers between proposer and Vault 
        for (uint i = 0; i < oldBasket.size(); i++) {
            address token = oldBasket.tokens(i);
            _executeBasketShift(oldBasket, basket, token, proposer);
        }
        for (uint i = 0; i < basket.size(); i++) {
            address token = basket.tokens(i);
            if (!oldBasket.has(token)) {
                _executeBasketShift(oldBasket, basket, token, proposer);
            }
        }
        
        assert(isFullyCollateralized());
        emit BasketChanged(address(oldBasket), address(basket));
        emit ProposalExecuted(proposalID, proposer, _msgSender());
    }
        
    /// Pause the contract.
    function pause() external onlyOwner {
        paused = true;
        emit Paused(_msgSender());
    }

    /// Unpause the contract.
    function unpause() external onlyOwner {
        require(address(basket) != address(0), "basket required to unpause");
        paused = false;
        emit Unpaused(_msgSender());
    }

    /// Set the operator
    function setOperator(address _operator) external onlyOwner {
        emit OperatorChanged(operator, _operator);
        operator = _operator;
    }

    /// Set the seigniorage, in BPS. 
    function setSegniorage(uint256 _seigniorage) external onlyOwner {
        seigniorage = _seigniorage;
        emit SeigniorageChanged(seigniorage, _seigniorage);
    }

    /// Set the Proposal delay in hours.
    function setDelay(uint256 _delay) external onlyOwner {
        emit DelayChanged(delay, _delay);
        delay = _delay;
    }

    /// Clear the list of proposals. 
    function clearProposals() external onlyOwner {
        proposalsLength = 0;
        emit ProposalsCleared();
    }


    // ============================= Internals ================================

    /// Handles issuance.
    function _issue(uint256 rsvAmount) internal {
        require(rsvAmount > 0, "cannot issue zero RSV");

        // Accept collateral tokens.
        uint256[] memory amounts = toIssue(rsvAmount);
        for (uint i = 0; i < basket.size(); i++) {
            IERC20(basket.tokens(i)).safeTransferFrom(_msgSender(), address(vault), amounts[i]);
        }

        // Compensate with RSV.
        rsv.mint(_msgSender(), rsvAmount);

        assert(isFullyCollateralized());
        emit Issuance(_msgSender(), rsvAmount);
    }

    /// Handles redemption.
    function _redeem(uint256 rsvAmount) internal {
        require(rsvAmount > 0, "cannot redeem 0 RSV");

        // Burn RSV tokens.
        rsv.burnFrom(_msgSender(), rsvAmount);

        // Compensate with collateral tokens.
        uint256[] memory amounts = toRedeem(rsvAmount);
        for (uint i = 0; i < basket.size(); i++) {
            vault.withdrawTo(basket.tokens(i), amounts[i], _msgSender());
        }

        assert(isFullyCollateralized());
        emit Redemption(_msgSender(), rsvAmount);
    }

    /// _executeBasketShift transfers the necessary amount of `token` between vault and `proposer`
    /// to rebalance the vault's balance of token, as it goes from oldBasket to newBasket.
    /// @dev To carry out a proposal, this is executed once per relevant token.
    function _executeBasketShift(
        Basket oldBasket,
        Basket newBasket,
        address token,
        address proposer
    ) internal {
        uint256 newWeight = newBasket.weights(token);
        uint256 oldWeight = oldBasket.weights(token);
        if (newWeight > oldWeight) {
            // This token must increase in the vault, so transfer from proposer to vault.
            uint256 transferAmount = _weighted(rsv.totalSupply(), newWeight.sub(oldWeight));
            IERC20(token).safeTransferFrom(proposer, address(vault), transferAmount);
        } else if (newWeight < oldWeight) {
            // This token will decrease in the vault, so transfer from vault to proposer.
            uint256 transferAmount = _weighted(rsv.totalSupply(), oldWeight.sub(newWeight));
            vault.withdrawTo(token, transferAmount, proposer);
        }
    }

    // From a weighting of RSV (e.g., a basket weight) and an amount of RSV,
    // compute the amount of the weighted token that matches that amount of RSV.
    function _weighted(uint256 amount, uint256 weight)
        internal view returns(uint256) {
        return amount.mul(weight).div(uint256(10)**rsv.decimals());
    }

}<|MERGE_RESOLUTION|>--- conflicted
+++ resolved
@@ -164,7 +164,6 @@
         return amounts;
     }
 
-<<<<<<< HEAD
     /// Get amounts of basket tokens that would be sent upon redeeming an amount of RSV.
     /// The returned array will be in the same order as the current basket.tokens.
     function toRedeem(uint256 rsvAmount) public view returns (uint256[] memory) {
@@ -181,12 +180,12 @@
     // ============================= Externals ================================
 
     /// Issue RSV to the caller and deposit collateral tokens in the Vault.
-    function issue(uint256 rsvAmount) external notPaused onlyWhitelist {
+    function issue(uint256 rsvAmount) external notPaused {
         _issue(rsvAmount);
     }
 
     /// Redeem RSV for collateral tokens. 
-    function redeem(uint256 rsvAmount) external notPaused onlyWhitelist {
+    function redeem(uint256 rsvAmount) external notPaused {
         _redeem(rsvAmount);
     }
 
@@ -218,39 +217,6 @@
         address[] calldata tokens,
         uint256[] calldata amounts,
         bool[] calldata toVault
-=======
-    /// Issue a quantity of RSV to the caller and deposit collateral tokens in the Vault.
-    function issue(uint256 _rsvQuantity) external notPaused {
-        _issue(_rsvQuantity);
-    }
-
-    // /// Issues the maximum amount of RSV to the caller based on their allowances.
-    // function issueMax() external notPaused {
-    //     uint256 max = _calculateMaxIssuable(_msgSender());
-    //     _issue(max);
-    // }
-
-    /// Redeem a quantity of RSV for collateral tokens. 
-    function redeem(uint256 _rsvQuantity) external notPaused {
-        _redeem(_rsvQuantity);
-    }
-
-    // /// Redeem `allowance` of RSV from the caller's account. 
-    // function redeemMax() external notPaused {
-    //     uint256 max = rsv.allowance(_msgSender(), address(this));
-    //     _redeem(max);
-    // }
-
-    /**
-     * Proposes an adjustment to the quantities of tokens in the Vault. Importantly, this type of
-     * proposal does not change token addresses. Therefore, if you want to introduce a new token,
-     * first use the other proposal type. 
-     */ 
-    function proposeQuantitiesAdjustment(
-        address[] calldata _tokens,
-        uint256[] calldata _amountsIn,
-        uint256[] calldata _amountsOut
->>>>>>> 0f17d6a1
     ) 
         external returns(uint256)
     {
