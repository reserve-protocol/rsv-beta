--- conflicted
+++ resolved
@@ -41,12 +41,7 @@
         manager = newManager;
     }
 
-<<<<<<< HEAD
     function withdrawTo(address token, uint256 amount, address to) external onlyManager {
-=======
-    /// Withdraws a quantity of token, only callable by Manager. 
-    function withdrawTokenTo(address token, uint256 amount, address to) external onlyManager {
->>>>>>> 9ccf4eda
         IERC20(token).safeTransfer(to, amount);
     }
 }