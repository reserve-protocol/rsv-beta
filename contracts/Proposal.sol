--- conflicted
+++ resolved
@@ -55,56 +55,31 @@
 
     /// Moves a proposal from the Accepted to Completed state.
     /// Returns the tokens, quantitiesIn, and quantitiesOut, required to implement the proposal.
-<<<<<<< HEAD
     function complete(uint256 rsvSupply, uint8 rsvDecimals, address vault, Basket oldBasket) 
-=======
-    function complete(IRSV rsv, address vaultAddr, Basket prevBasket) 
->>>>>>> 9ccf4eda
         external onlyOwner returns(Basket)
     {
         require(state == State.Accepted, "proposal must be accepted");
         require(now > time, "wait to execute");
         state = State.Completed;
 
-<<<<<<< HEAD
-        return _newBasket(rsvSupply, rsvDecimals, vault, oldBasket);
-    }
-
-    /// Returns the newly-proposed basket. The implementation varies
-    /// for different types of proposals, so it's abstract here.
-    function _newBasket(uint256 rsvSupply, uint8 rsvDecimals, address vault, Basket oldBasket)
-=======
         return _newBasket(rsv, vaultAddr, prevBasket);
     }
 
-    /// Returns the newly-proposed basket, and the tokens, quantitiesIn, and quantitiesOut
-    /// required to implement the proposal.  This varies for different types of proposals,
+    /// Returns the newly-proposed basket. This varies for different types of proposals,
     /// so it's abstract here.
-    function _newBasket(IRSV rsv, address vault, Basket oldBasket)
->>>>>>> 9ccf4eda
-        internal returns(Basket);
-
-    /// _has returns true iff _addr is in _addrArray.
-    function _has(address[] memory _addrArray, address _addr) internal pure returns(bool) {
-        for (uint i = 0; i < _addrArray.length; i++) {
-            if (_addrArray[i] == _addr) return true;
-        }
-        return false;
-    }
+    function _newBasket(IRSV rsv, address vault, Basket oldBasket) internal returns(Basket);
 }
 
 /// TODO:doc
 contract WeightProposal is Proposal {
     Basket public basket;
 
-    constructor(address _proposer, Basket _basket)
-        Proposal(_proposer) public {
+    constructor(address _proposer, Basket _basket) Proposal(_proposer) public {
         basket = _basket;
     }
 
     /// Returns the newly-proposed basket
-    function _newBasket(uint256, uint8, address, Basket)
-        internal returns(Basket) {
+    function _newBasket(IRSV, address, Basket) internal returns(Basket) {
         return basket;
     }
 }
@@ -130,11 +105,7 @@
     }
 
     /// Return the newly-proposed basket, based on the current vault and the old basket
-<<<<<<< HEAD
-    function _newBasket(uint256 rsvSupply, uint8 rsvDecimals, address vault, Basket oldBasket)
-=======
     function _newBasket(IRSV rsv, address vault, Basket oldBasket)
->>>>>>> 9ccf4eda
         internal returns(Basket) {
         // Compute new basket
         uint256[] memory weights = new uint256[](tokens.length);
@@ -144,45 +115,17 @@
             IERC20 token = IERC20(tokens[i]);
 
             if (toVault[i]) {
-<<<<<<< HEAD
-                newAmount = IERC20(tokens[i]).balanceOf(vault).add(amounts[i]);
-            } else {
-                newAmount = IERC20(tokens[i]).balanceOf(vault).sub(amounts[i]);
-=======
                 newAmount = token.balanceOf(vault).add(amounts[i]);
             } else {
                 newAmount = token.balanceOf(vault).sub(amounts[i]);
->>>>>>> 9ccf4eda
             }
 
             // TODO(elder): it'd maybe be clearer if oldBasket and rsvSupply here were replaced with
             // just a reference to the RSV contract.
             // TODO(elder): how do you correctly deal with rounding error here?
-<<<<<<< HEAD
-            weights[i] = newAmount.mul(uint256(10)**rsvDecimals).div(rsvSupply);
-=======
-            weights[i] = newAmount.mul(10**uint256(rsv.decimals())).div(rsv.totalSupply());
->>>>>>> 9ccf4eda
+            weights[i] = newAmount.mul(uint256(10)**rsv.decimals()).div(rsv.totalSupply());
         }
 
         return new Basket(Basket(oldBasket), tokens, weights);
     }
-}
-<<<<<<< HEAD
-=======
-
-contract WeightProposal is Proposal {
-    Basket public basket;
-
-    constructor(address _proposer, Basket _basket)
-        Proposal(_proposer) public {
-        basket = _basket;
-    }
-
-    /// Returns the newly-proposed basket
-    function _newBasket(IRSV, address, Basket)
-        internal returns(Basket) {
-        return basket;
-    }
-}
->>>>>>> 9ccf4eda
+}