# RSV Beta
<<<<<<< HEAD
This is a simple RSV protocol implementation. 
=======
This is a simple RSV protocol implementation. 
>>>>>>> 9db73f5b
<|MERGE_RESOLUTION|>--- conflicted
+++ resolved
@@ -1,6 +1,2 @@
 # RSV Beta
-<<<<<<< HEAD
-This is a simple RSV protocol implementation. 
-=======
-This is a simple RSV protocol implementation. 
->>>>>>> 9db73f5b
+This is a simple RSV protocol implementation. 