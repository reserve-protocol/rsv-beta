--- conflicted
+++ resolved
@@ -10,11 +10,9 @@
 	"math"
 	"math/big"
 	"os"
-<<<<<<< HEAD
+
 	"os/exec"
-=======
 	"reflect"
->>>>>>> 57103f84
 	"strings"
 	"time"
 
