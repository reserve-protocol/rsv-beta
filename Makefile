--- conflicted
+++ resolved
@@ -3,11 +3,7 @@
 
 root_contracts := Basket Manager SwapProposal WeightProposal Vault ProposalFactory
 rsv_contracts := Reserve ReserveEternalStorage
-<<<<<<< HEAD
-test_contracts := BasicOwnable ReserveV2 BasicERC20 VaultV2
-=======
-test_contracts := BasicOwnable ReserveV2 ManagerV2 BasicERC20 BasicTxFee
->>>>>>> 5ac537f3
+test_contracts := BasicOwnable ReserveV2 ManagerV2 BasicERC20 VaultV2 BasicTxFee
 contracts := $(root_contracts) $(rsv_contracts) $(test_contracts) ## All contract names
 
 sol := $(shell find contracts -name '*.sol' -not -name '.*' ) ## All Solidity files
@@ -104,13 +100,11 @@
 evm/BasicERC20.json: contracts/test/BasicERC20.sol $(sol)
 	$(call solc,1000000)
 
-<<<<<<< HEAD
 evm/VaultV2.json: contracts/test/VaultV2.sol $(sol)
 	$(call solc,1)
-=======
+
 evm/BasicTxFee.json: contracts/test/BasicTxFee.sol $(sol)
 	$(call solc,1000000)
->>>>>>> 5ac537f3
 
 
 # myth runs mythril, and plops its output in the "analysis" directory
@@ -128,13 +122,8 @@
 myth a $<:$1 > $@
 endef
 
-<<<<<<< HEAD
-# But where there's more than one contract in the source file, do.
-analysis/ProposalFactory.md: contracts/rsv/Proposal.sol $(sol)
-=======
 # But, where there's more than one contract in the source file, do.
 analysis/ProposalFactory.myth.md: contracts/rsv/Proposal.sol $(sol)
->>>>>>> 5ac537f3
 	$(call myth_specific ProposalFactory)
 
 analysis/WeightProposal.myth.md: contracts/rsv/Proposal.sol $(sol)
